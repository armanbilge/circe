import ReleaseTransformations._
import microsites.ExtraMdFileConfig
import microsites.ConfigYml
import sbtcrossproject.{ CrossProject, CrossType }
import scala.xml.{ Elem, Node => XmlNode, NodeSeq => XmlNodeSeq }
import scala.xml.transform.{ RewriteRule, RuleTransformer }

ThisBuild / organization := "io.circe"
ThisBuild / crossScalaVersions := List("3.0.0", "2.12.13", "2.13.6")
ThisBuild / scalaVersion := crossScalaVersions.value.last

ThisBuild / githubWorkflowJavaVersions := Seq("adopt@1.8")
ThisBuild / githubWorkflowScalaVersions := (ThisBuild / crossScalaVersions).value.tail
ThisBuild / githubWorkflowPublishTargetBranches := Nil
ThisBuild / githubWorkflowBuild := Seq(
  WorkflowStep
    .Use(UseRef.Public("ruby", "setup-ruby", "v1"), params = Map("ruby-version" -> "2.7"), name = Some("Set up Ruby")),
  WorkflowStep.Run(
    List("gem install sass", "gem install jekyll -v 4.0.0"),
    name = Some("Install Jekyll")
  ),
  WorkflowStep.Sbt(
    List(
      "clean",
      "coverage",
      "scalastyle",
      "scalafmtCheckAll",
      "scalafmtSbtCheck",
      "validateJVM",
      "benchmark/test"
    ),
    id = None,
    name = Some("Test")
  ),
  WorkflowStep.Sbt(
    List("coverageReport"),
    id = None,
    name = Some("Coverage")
  ),
  WorkflowStep.Use(
    UseRef.Public(
      "codecov",
      "codecov-action",
      "v1"
    )
  )
)

val compilerOptions = Seq(
  "-deprecation",
  "-encoding",
  "UTF-8",
  "-feature",
  "-language:existentials",
  "-language:higherKinds",
  "-unchecked",
  "-Ywarn-dead-code",
  "-Ywarn-numeric-widen",
  "-Xfuture",
  "-Yno-predef",
  "-Ywarn-unused-import"
)

val catsVersion = "2.6.1"
<<<<<<< HEAD
val jawnVersion = "1.2.0"
=======
val jawnVersion = "1.3.2"
>>>>>>> 7d053b65
val shapelessVersion = "2.3.6"
val refinedVersion = "0.9.25"

val paradiseVersion = "2.1.1"

val scalaTestVersion = "3.2.9"
val scalaCheckVersion = "1.15.4"
val munitVersion = "0.7.26"
val disciplineVersion = "1.1.5"
val disciplineScalaTestVersion = "2.1.5"
val disciplineMunitVersion = "1.0.9"
val scalaJavaTimeVersion = "2.3.0"

/**
 * Some terrible hacks to work around Cats's decision to have builds for
 * different Scala versions depend on different versions of Discipline, etc.
 */
def priorTo2_13(scalaVersion: String): Boolean =
  CrossVersion.partialVersion(scalaVersion) match {
    case Some((2, minor)) if minor < 13 => true
    case _                              => false
  }

val previousCirceVersion = Some("0.14.0-M3")
val scalaFiddleCirceVersion = "0.9.1"

lazy val baseSettings = Seq(
  scalacOptions ++= {
    if (priorTo2_13(scalaVersion.value)) compilerOptions
    else
      compilerOptions.flatMap {
        case "-Ywarn-unused-import" => Seq("-Ywarn-unused:imports")
        case "-Xfuture"             => Nil
        case other                  => Seq(other)
      }
  },
  Compile / console / scalacOptions ~= {
    _.filterNot(Set("-Ywarn-unused-import", "-Ywarn-unused:imports", "-Yno-predef"))
  },
  Test / console / scalacOptions ~= {
    _.filterNot(Set("-Ywarn-unused-import", "-Ywarn-unused:imports", "-Yno-predef"))
  },
  Test / scalacOptions ~= {
    _.filterNot(Set("-Yno-predef"))
  },
  resolvers ++= Seq(
    Resolver.sonatypeRepo("releases"),
    Resolver.sonatypeRepo("snapshots")
  ),
  coverageHighlighting := true,
  Compile / scalastyleSources ++= (Compile / unmanagedSourceDirectories).value,
  ivyConfigurations += CompileTime.hide,
  Compile / unmanagedClasspath ++= update.value.select(configurationFilter(CompileTime.name)),
  Test / unmanagedClasspath ++= update.value.select(configurationFilter(CompileTime.name)),
  testFrameworks += new TestFramework("munit.Framework")
)

lazy val allSettings = baseSettings ++ publishSettings

lazy val jsProjectSettings = Seq(
  Test / scalaJSLinkerConfig ~= (_.withModuleKind(ModuleKind.CommonJSModule))
)

val isScala3 = Def.setting {
  CrossVersion.partialVersion(scalaVersion.value).exists(_._1 != 2)
}

def circeProject(path: String)(project: Project) = {
  val docName = path.split("-").mkString(" ")
  project.settings(
    description := s"circe $docName",
    moduleName := s"circe-$path",
    name := s"Circe $docName",
    allSettings
  )
}

def circeModule(path: String, mima: Option[String]): Project = {
  val id = path.split("-").reduce(_ + _.capitalize)
  Project(id, file(s"modules/$path"))
    .configure(circeProject(path))
    .settings(mimaPreviousArtifacts := mima.map("io.circe" %% moduleName.value % _).toSet)
}

def circeCrossModule(path: String, mima: Option[String], crossType: CrossType = CrossType.Full) = {
  val id = path.split("-").reduce(_ + _.capitalize)
  CrossProject(id, file(s"modules/$path"))(JVMPlatform, JSPlatform)
    .crossType(crossType)
    .settings(allSettings)
    .configure(circeProject(path))
    .jvmSettings(
      mimaPreviousArtifacts := mima.map("io.circe" %% moduleName.value % _).toSet
    )
    .jsSettings(
      coverageEnabled := false,
      jsProjectSettings,
      scalacOptions += {
        val tagOrHash =
          if (!isSnapshot.value) s"v${version.value}"
          else git.gitHeadCommit.value.getOrElse("master")
        val local = (LocalRootProject / baseDirectory).value.toURI.toString
        val remote = s"https://raw.githubusercontent.com/circe/circe/$tagOrHash/"
        val opt = if (isScala3.value) "-scalajs-mapSourceURI" else "-P:scalajs:mapSourceURI"
        s"$opt:$local->$remote"
      }
    )
}

/**
 * We omit all Scala.js projects from Unidoc generation.
 */
def noDocProjects(sv: String): Seq[ProjectReference] =
  (circeCrossModules.map(_._2) :+ tests :+ genericSimple :+ genericSimpleJS :+ benchmarkDotty).map(p =>
    p: ProjectReference
  )

lazy val docsMappingsAPIDir =
  settingKey[String]("Name of subdirectory in site target directory for api docs")

lazy val docSettings = allSettings ++ Seq(
  micrositeName := "circe",
  micrositeDescription := "A JSON library for Scala powered by Cats",
  micrositeAuthor := "Travis Brown",
  micrositeHighlightTheme := "atom-one-light",
  micrositeHomepage := "https://circe.github.io/circe/",
  micrositeBaseUrl := "/circe",
  micrositeDocumentationUrl := s"${docsMappingsAPIDir.value}/io/circe",
  micrositeDocumentationLabelDescription := "API Documentation",
  micrositeGithubOwner := "circe",
  micrositeGithubRepo := "circe",
  micrositeExtraMdFiles := Map(file("CONTRIBUTING.md") -> ExtraMdFileConfig("contributing.md", "docs")),
  micrositeTheme := "pattern",
  micrositePalette := Map(
    "brand-primary" -> "#5B5988",
    "brand-secondary" -> "#292E53",
    "brand-tertiary" -> "#222749",
    "gray-dark" -> "#49494B",
    "gray" -> "#7B7B7E",
    "gray-light" -> "#E5E5E6",
    "gray-lighter" -> "#F4F3F4",
    "white-color" -> "#FFFFFF"
  ),
  micrositeConfigYaml := ConfigYml(yamlInline = s"""
      |scalafiddle:
      |  dependency: io.circe %%% circe-core % $scalaFiddleCirceVersion,io.circe %%% circe-generic % $scalaFiddleCirceVersion,io.circe %%% circe-parser % $scalaFiddleCirceVersion
    """.stripMargin),
  docsMappingsAPIDir := "api",
  addMappingsToSiteDir(ScalaUnidoc / packageDoc / mappings, docsMappingsAPIDir),
  ghpagesNoJekyll := true,
  ScalaUnidoc / unidoc / scalacOptions ++= Seq(
    "-groups",
    "-implicits",
    "-skip-packages",
    "scalaz",
    "-doc-source-url",
    scmInfo.value.get.browseUrl + "/tree/master€{FILE_PATH}.scala",
    "-sourcepath",
    (LocalRootProject / baseDirectory).value.getAbsolutePath
  ),
  scalacOptions ~= {
    _.filterNot(Set("-Yno-predef"))
  },
  git.remoteRepo := "git@github.com:circe/circe.git",
  ScalaUnidoc / unidoc / unidocProjectFilter :=
    inAnyProject -- inProjects(noDocProjects(scalaVersion.value): _*),
  makeSite / includeFilter := "*.html" | "*.css" | "*.png" | "*.jpg" | "*.gif" | "*.svg" | "*.js" | "*.swf" | "*.yml" | "*.md"
)

lazy val docs = project
  .dependsOn(core, parser, shapes, testing)
  .settings(
    moduleName := "circe-docs",
    name := "Circe docs",
    mdocIn := file("docs/src/main/tut"),
    libraryDependencies ++= Seq(
      "io.circe" %% "circe-generic-extras" % "0.12.2",
      "io.circe" %% "circe-optics" % "0.12.0"
    )
  )
  .settings(docSettings)
  .settings(noPublishSettings)
  .settings(macroSettings)
  .enablePlugins(GhpagesPlugin)
  .enablePlugins(MicrositesPlugin)
  .enablePlugins(ScalaUnidocPlugin)

lazy val circeCrossModules = Seq[(Project, Project)](
  (numbersTesting, numbersTestingJS),
  (numbers, numbersJS),
  (core, coreJS),
  (pointer, pointerJS),
  (pointerLiteral, pointerLiteralJS),
  (extras, extrasJS),
  (generic, genericJS),
  (shapes, shapesJS),
  (literal, literalJS),
  (refined, refinedJS),
  (parser, parserJS),
  (scodec, scodecJS),
  (testing, testingJS),
  (tests, testsJS),
  (hygiene, hygieneJS),
  (jawn, jawnJS)
)

lazy val circeJsModules = Seq[Project](scalajs, scalajsJavaTimeTest)
lazy val circeJvmModules = Seq[Project](benchmark, jawn)
lazy val circeDocsModules = Seq[Project](docs)

lazy val jvmProjects: Seq[Project] =
  circeCrossModules.map(_._1) ++ circeJvmModules

lazy val jsProjects: Seq[Project] =
  circeCrossModules.map(_._2) ++ circeJsModules

lazy val aggregatedProjects: Seq[ProjectReference] = (
  circeCrossModules.flatMap(cp => Seq(cp._1, cp._2)) ++
    circeJsModules ++ circeJvmModules
).map(p => p: ProjectReference)

lazy val macroSettings: Seq[Setting[_]] = Seq(
  libraryDependencies ++= (if (isScala3.value) Nil
                           else
                             (Seq(
                               scalaOrganization.value % "scala-compiler" % scalaVersion.value % Provided,
                               scalaOrganization.value % "scala-reflect" % scalaVersion.value % Provided
                             ) ++ (
                               if (priorTo2_13(scalaVersion.value)) {
                                 Seq(
                                   compilerPlugin(
                                     ("org.scalamacros" % "paradise" % paradiseVersion).cross(CrossVersion.patch)
                                   )
                                 )
                               } else Nil
                             ))),
  scalacOptions ++= (
    if (priorTo2_13(scalaVersion.value) || isScala3.value) Nil else Seq("-Ymacro-annotations")
  )
)

lazy val circe = project
  .in(file("."))
  .settings(allSettings)
  .settings(noPublishSettings)
  .settings(
    console / initialCommands :=
      """
        |import io.circe._
        |import io.circe.generic.auto._
        |import io.circe.literal._
        |import io.circe.parser._
        |import io.circe.syntax._
      """.stripMargin
  )
  .aggregate(aggregatedProjects: _*)
  .dependsOn(core, generic, literal, parser)

lazy val numbersTestingBase = circeCrossModule("numbers-testing", mima = previousCirceVersion, CrossType.Pure).settings(
  scalacOptions ~= {
    _.filterNot(Set("-Yno-predef"))
  },
  libraryDependencies += "org.scalacheck" %%% "scalacheck" % scalaCheckVersion,
  coverageExcludedPackages := "io\\.circe\\.numbers\\.testing\\..*"
)

lazy val numbersTesting = numbersTestingBase.jvm
lazy val numbersTestingJS = numbersTestingBase.js

lazy val numbersBase = circeCrossModule("numbers", mima = previousCirceVersion)
  .settings(
    Test / scalacOptions += "-language:implicitConversions",
    libraryDependencies +=
      "org.typelevel" %%% "discipline-munit" % disciplineMunitVersion % Test
  )
  .dependsOn(numbersTestingBase % Test)

lazy val numbers = numbersBase.jvm
lazy val numbersJS = numbersBase.js

lazy val coreBase = circeCrossModule("core", mima = previousCirceVersion)
  .settings(
    libraryDependencies += "org.typelevel" %%% "cats-core" % catsVersion,
    Compile / sourceGenerators += (Compile / sourceManaged).map(Boilerplate.gen).taskValue,
    Compile / unmanagedSourceDirectories ++= {
      def extraDirs(suffix: String) =
        CrossType.Full.sharedSrcDir(baseDirectory.value, "main").toList.map(f => file(f.getPath + suffix))

      CrossVersion.partialVersion(scalaVersion.value) match {
        case Some((2, y)) => extraDirs("-2") ++ (if (y >= 13) extraDirs("-2.13+") else Nil)
        case Some((3, _)) => extraDirs("-3") ++ extraDirs("-2.13+")
        case _            => Nil
      }
    }
  )
  .dependsOn(numbersBase)

lazy val core = coreBase.jvm
lazy val coreJS = coreBase.js

lazy val genericBase = circeCrossModule("generic", mima = previousCirceVersion)
  .settings(macroSettings)
  .settings(
    libraryDependencies ++= (if (isScala3.value) Nil else Seq("com.chuusai" %%% "shapeless" % shapelessVersion)),
    Test / classLoaderLayeringStrategy := ClassLoaderLayeringStrategy.AllLibraryJars,
    Compile / unmanagedSourceDirectories ++= {
      def extraDirs(suffix: String) =
        CrossType.Full.sharedSrcDir(baseDirectory.value, "main").toList.map(f => file(f.getPath + suffix))

      CrossVersion.partialVersion(scalaVersion.value) match {
        case Some((2, y)) => extraDirs("-2") ++ (if (y >= 13) extraDirs("-2.13+") else Nil)
        case Some((3, _)) => extraDirs("-3") ++ extraDirs("-2.13+")
        case _            => Nil
      }
    },
    Test / unmanagedSourceDirectories ++= {
      def extraDirs(suffix: String) =
        CrossType.Full.sharedSrcDir(baseDirectory.value, "test").toList.map(f => file(f.getPath + suffix))

      CrossVersion.partialVersion(scalaVersion.value) match {
        case Some((2, y)) => extraDirs("-2") ++ (if (y >= 13) extraDirs("-2.13+") else Nil)
        case Some((3, _)) => extraDirs("-3") ++ extraDirs("-2.13+")
        case _            => Nil
      }
    }
  )
  .jsSettings(
    libraryDependencies ++= Seq(
      "org.typelevel" %% "jawn-parser" % jawnVersion % Test,
      "io.github.cquiroz" %%% "scala-java-time" % scalaJavaTimeVersion % Test
    )
  )
  .dependsOn(coreBase, testsBase % Test)

lazy val generic = genericBase.jvm
lazy val genericJS = genericBase.js

lazy val genericSimpleBase = circeCrossModule("generic-simple", mima = previousCirceVersion, CrossType.Pure)
  .settings(macroSettings)
  .settings(
    crossScalaVersions := Seq("2.13.6"),
    libraryDependencies += "com.chuusai" %%% "shapeless" % shapelessVersion,
    Test / classLoaderLayeringStrategy := ClassLoaderLayeringStrategy.AllLibraryJars
  )
  .jsSettings(
    libraryDependencies ++= Seq(
      "org.typelevel" %% "jawn-parser" % jawnVersion % Test,
      "io.github.cquiroz" %%% "scala-java-time" % scalaJavaTimeVersion % Test
    )
  )
  .dependsOn(coreBase, testsBase % Test, literalBase % Test)

lazy val genericSimple = genericSimpleBase.jvm
lazy val genericSimpleJS = genericSimpleBase.js

lazy val shapesBase = circeCrossModule("shapes", mima = previousCirceVersion, CrossType.Pure)
  .settings(macroSettings)
  .settings(
    libraryDependencies += "com.chuusai" %%% "shapeless" % shapelessVersion,
    Test / classLoaderLayeringStrategy := ClassLoaderLayeringStrategy.AllLibraryJars
  )
  .jsSettings(
    libraryDependencies ++= Seq(
      "org.typelevel" %% "jawn-parser" % jawnVersion % Test,
      "io.github.cquiroz" %%% "scala-java-time" % scalaJavaTimeVersion % Test
    )
  )
  .dependsOn(coreBase, testsBase % Test, literalBase % Test)

lazy val shapes = shapesBase.jvm
lazy val shapesJS = shapesBase.js

lazy val literalBase = circeCrossModule("literal", mima = previousCirceVersion, CrossType.Pure)
  .settings(macroSettings)
  .settings(
    libraryDependencies ++= Seq(
      ("com.chuusai" %%% "shapeless" % shapelessVersion % Test).cross(CrossVersion.for3Use2_13),
      "org.scalacheck" %%% "scalacheck" % scalaCheckVersion % Test,
      "org.scalameta" %%% "munit" % munitVersion % Test,
      "org.scalameta" %%% "munit-scalacheck" % munitVersion % Test
    )
  )
  .jsSettings(
    libraryDependencies ++= Seq(
      "org.typelevel" %% "jawn-parser" % jawnVersion % Test,
      "io.github.cquiroz" %%% "scala-java-time" % scalaJavaTimeVersion % Test
    )
  )
  .dependsOn(coreBase, parserBase % Test, testingBase % Test)

lazy val literal = literalBase.jvm
lazy val literalJS = literalBase.js

lazy val refinedBase = circeCrossModule("refined", mima = previousCirceVersion)
  .settings(
    libraryDependencies ++= Seq(
      "eu.timepit" %%% "refined" % refinedVersion,
      "eu.timepit" %%% "refined-scalacheck" % refinedVersion % Test
    ),
    Test / classLoaderLayeringStrategy := ClassLoaderLayeringStrategy.AllLibraryJars
  )
  .jsSettings(
    libraryDependencies += "io.github.cquiroz" %%% "scala-java-time" % scalaJavaTimeVersion % Test
  )
  .dependsOn(coreBase, testsBase % Test)

lazy val refined = refinedBase.jvm
lazy val refinedJS = refinedBase.js

lazy val parserBase = circeCrossModule("parser", mima = previousCirceVersion)
  .jvmConfigure(_.dependsOn(jawn))
  .jsConfigure(_.dependsOn(scalajs))
  .dependsOn(coreBase)

lazy val parser = parserBase.jvm
lazy val parserJS = parserBase.js

lazy val scalajs =
  circeModule("scalajs", mima = None).enablePlugins(ScalaJSPlugin).settings(jsProjectSettings).dependsOn(coreJS)
lazy val scalajsJavaTimeTest = circeModule("scalajs-java-time-test", mima = None)
  .enablePlugins(ScalaJSPlugin)
  .settings(noPublishSettings: _*)
  .settings(
    libraryDependencies ++= Seq(
      "org.scalameta" %%% "munit" % munitVersion % Test
    ),
    jsProjectSettings
  )
  .dependsOn(coreJS)

lazy val scodecBase = circeCrossModule("scodec", mima = previousCirceVersion)
  .settings(
    libraryDependencies += "org.scodec" %%% "scodec-bits" % "1.1.27",
    Test / classLoaderLayeringStrategy := ClassLoaderLayeringStrategy.AllLibraryJars
  )
  .jsSettings(
    libraryDependencies += "io.github.cquiroz" %%% "scala-java-time" % scalaJavaTimeVersion % Test
  )
  .dependsOn(coreBase, testsBase % Test)

lazy val scodec = scodecBase.jvm
lazy val scodecJS = scodecBase.js

lazy val testingBase = circeCrossModule("testing", mima = previousCirceVersion)
  .settings(
    scalacOptions ~= {
      _.filterNot(Set("-Yno-predef"))
    },
    libraryDependencies ++= Seq(
      "org.scalacheck" %%% "scalacheck" % scalaCheckVersion,
      "org.typelevel" %%% "cats-laws" % catsVersion,
      "org.typelevel" %%% "discipline-core" % disciplineVersion
    )
  )
  .settings(
    coverageExcludedPackages := "io\\.circe\\.testing\\..*"
  )
  .dependsOn(coreBase, numbersTestingBase)

lazy val testing = testingBase.jvm
lazy val testingJS = testingBase.js

lazy val testsBase = circeCrossModule("tests", mima = None)
  .settings(noPublishSettings: _*)
  .settings(
    scalacOptions ~= {
      _.filterNot(Set("-Yno-predef"))
    },
    Test / scalacOptions += "-language:implicitConversions",
    libraryDependencies ++= Seq(
      ("com.chuusai" %%% "shapeless" % shapelessVersion).cross(CrossVersion.for3Use2_13),
      "org.typelevel" %%% "discipline-scalatest" % disciplineScalaTestVersion,
      "org.typelevel" %%% "discipline-munit" % disciplineMunitVersion
    ),
    Test / sourceGenerators += (Test / sourceManaged).map(Boilerplate.genTests).taskValue,
    Compile / unmanagedResourceDirectories +=
      file("modules/tests") / "shared" / "src" / "main" / "resources",
    Compile / unmanagedSourceDirectories ++= {
      def extraDirs(suffix: String) =
        List("main").flatMap(CrossType.Full.sharedSrcDir(baseDirectory.value, _)).map(f => file(f.getPath + suffix))

      CrossVersion.partialVersion(scalaVersion.value) match {
        case Some((2, y)) => extraDirs("-2") ++ (if (y >= 13) extraDirs("-2.13+") else Nil)
        case Some((3, _)) => extraDirs("-3") ++ extraDirs("-2.13+")
        case _            => Nil
      }
    },
    Test / unmanagedSourceDirectories ++= {
      def extraDirs(suffix: String) =
        List("test").flatMap(CrossType.Full.sharedSrcDir(baseDirectory.value, _)).map(f => file(f.getPath + suffix))

      CrossVersion.partialVersion(scalaVersion.value) match {
        case Some((2, y)) => extraDirs("-2") ++ (if (y >= 13) extraDirs("-2.13+") else Nil)
        case Some((3, _)) => extraDirs("-3") ++ extraDirs("-2.13+")
        case _            => Nil
      }
    }
  )
  .settings(
    coverageExcludedPackages := "io\\.circe\\.tests\\..*"
  )
  .jvmSettings(
    fork := true
  )
  .jsSettings(
    libraryDependencies += "io.github.cquiroz" %%% "scala-java-time" % scalaJavaTimeVersion % Test
  )
  .dependsOn(coreBase, parserBase, testingBase)

lazy val tests = testsBase.jvm
lazy val testsJS = testsBase.js

lazy val hygieneBase = circeCrossModule("hygiene", mima = None)
  .settings(noPublishSettings)
  .settings(
    scalacOptions ++= Seq("-Yno-imports", "-Yno-predef")
  )
  .dependsOn(coreBase, genericBase, literalBase)

lazy val hygiene = hygieneBase.jvm.dependsOn(jawn)
lazy val hygieneJS = hygieneBase.js

lazy val jawnBase = circeCrossModule("jawn", mima = previousCirceVersion, CrossType.Full)
  .settings(
    libraryDependencies ++= Seq(
      "org.typelevel" %%% "jawn-parser" % jawnVersion,
      "org.typelevel" %%% "discipline-munit" % disciplineMunitVersion % Test
    )
  )
  .dependsOn(coreBase)

lazy val jawn = jawnBase.jvm
lazy val jawnJS = jawnBase.js

lazy val pointerBase =
  circeCrossModule("pointer", mima = previousCirceVersion, CrossType.Pure)
    .settings(
      libraryDependencies ++= Seq(
        "org.typelevel" %%% "discipline-munit" % disciplineMunitVersion % Test
      )
    )
    .dependsOn(coreBase, parserBase % Test)

lazy val pointer = pointerBase.jvm
lazy val pointerJS = pointerBase.js

lazy val pointerLiteralBase = circeCrossModule("pointer-literal", mima = previousCirceVersion, CrossType.Pure)
  .settings(macroSettings)
  .settings(
    libraryDependencies ++= Seq(
      "org.scalameta" %%% "munit" % munitVersion % Test,
      "org.scalameta" %%% "munit-scalacheck" % munitVersion % Test
    )
  )
  .dependsOn(coreBase, pointerBase)

lazy val pointerLiteral = pointerLiteralBase.jvm
lazy val pointerLiteralJS = pointerLiteralBase.js

lazy val extrasBase = circeCrossModule("extras", mima = previousCirceVersion).dependsOn(coreBase, testsBase % Test)

lazy val extras = extrasBase.jvm
lazy val extrasJS = extrasBase.js

lazy val benchmark = circeModule("benchmark", mima = None)
  .settings(noPublishSettings)
  .settings(
    scalacOptions ~= {
      _.filterNot(Set("-Yno-predef"))
    },
    libraryDependencies ++= Seq(
      "io.circe" %% "circe-optics" % "0.13.0",
      "org.scalameta" %% "munit" % munitVersion % Test
    )
  )
  .enablePlugins(JmhPlugin)
  .dependsOn(core, generic, jawn, pointer)

lazy val benchmarkDotty = circeModule("benchmark-dotty", mima = None)
  .settings(noPublishSettings)
  .settings(
    scalacOptions ~= {
      _.filterNot(Set("-Yno-predef"))
    }
  )
  .enablePlugins(JmhPlugin)
  .dependsOn(core, jawn)

lazy val publishSettings = Seq(
  releaseCrossBuild := true,
  releasePublishArtifactsAction := PgpKeys.publishSigned.value,
  releaseVcsSign := true,
  homepage := Some(url("https://github.com/circe/circe")),
  licenses := Seq("Apache 2.0" -> url("http://www.apache.org/licenses/LICENSE-2.0")),
  publishMavenStyle := true,
  Test / publishArtifact := false,
  pomIncludeRepository := { _ =>
    false
  },
  publishTo := {
    val nexus = "https://oss.sonatype.org/"
    if (isSnapshot.value)
      Some("snapshots".at(nexus + "content/repositories/snapshots"))
    else
      Some("releases".at(nexus + "service/local/staging/deploy/maven2"))
  },
  autoAPIMappings := true,
  apiURL := Some(url("https://circe.github.io/circe/api/")),
  scmInfo := Some(
    ScmInfo(
      url("https://github.com/circe/circe"),
      "scm:git:git@github.com:circe/circe.git"
    )
  ),
  developers := List(
    Developer("travisbrown", "Travis Brown", "travisrobertbrown@gmail.com", url("https://twitter.com/travisbrown"))
  ),
  pomPostProcess := { (node: XmlNode) =>
    new RuleTransformer(
      new RewriteRule {
        private def isTestScope(elem: Elem): Boolean =
          elem.label == "dependency" && elem.child.exists(child => child.label == "scope" && child.text == "test")

        override def transform(node: XmlNode): XmlNodeSeq = node match {
          case elem: Elem if isTestScope(elem) => Nil
          case _                               => node
        }
      }
    ).transform(node).head
  },
  Compile / doc / sources := {
    val src = (Compile / doc / sources).value

    if (isScala3.value) Nil else src
  }
)

lazy val noPublishSettings = Seq(
  publish := {},
  publishLocal := {},
  publishArtifact := false
)

credentials ++= (
  for {
    username <- Option(System.getenv().get("SONATYPE_USERNAME"))
    password <- Option(System.getenv().get("SONATYPE_PASSWORD"))
  } yield Credentials(
    "Sonatype Nexus Repository Manager",
    "oss.sonatype.org",
    username,
    password
  )
).toSeq

lazy val CompileTime = config("compile-time")

val formatCommands = ";scalafmtCheck;test:scalafmtCheck;scalafmtSbtCheck;scalastyle"

addCommandAlias("buildJVM", jvmProjects.map(";" + _.id + "/compile").mkString)
addCommandAlias(
  "validateJVM",
  ";buildJVM" + jvmProjects.map(";" + _.id + "/test").mkString + formatCommands
)
addCommandAlias("buildJS", jsProjects.map(";" + _.id + "/compile").mkString)
addCommandAlias(
  "validateJS",
  ";buildJS" + jsProjects.map(";" + _.id + "/test").mkString + formatCommands
)
addCommandAlias("validate", ";validateJVM;validateJS")<|MERGE_RESOLUTION|>--- conflicted
+++ resolved
@@ -62,11 +62,7 @@
 )
 
 val catsVersion = "2.6.1"
-<<<<<<< HEAD
-val jawnVersion = "1.2.0"
-=======
 val jawnVersion = "1.3.2"
->>>>>>> 7d053b65
 val shapelessVersion = "2.3.6"
 val refinedVersion = "0.9.25"
 
